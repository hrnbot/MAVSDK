#include "offboard/offboard.grpc.pb.h"
#include "plugins/offboard/offboard.h"

namespace mavsdk {
namespace backend {

template<typename Offboard = Offboard>
class OffboardServiceImpl final : public rpc::offboard::OffboardService::Service {
public:
    OffboardServiceImpl(Offboard& offboard) : _offboard(offboard) {}

    template<typename ResponseType>
    void
    fillResponseWithResult(ResponseType* response, mavsdk::Offboard::Result& offboard_result) const
    {
        auto rpc_result = static_cast<rpc::offboard::OffboardResult::Result>(offboard_result);

        auto* rpc_offboard_result = new rpc::offboard::OffboardResult();
        rpc_offboard_result->set_result(rpc_result);
        rpc_offboard_result->set_result_str(mavsdk::Offboard::result_str(offboard_result));

        response->set_allocated_offboard_result(rpc_offboard_result);
    }

    grpc::Status Start(
        grpc::ServerContext* /* context */,
        const rpc::offboard::StartRequest* /* request */,
        rpc::offboard::StartResponse* response) override
    {
        auto offboard_result = _offboard.start();

        if (response != nullptr) {
            fillResponseWithResult(response, offboard_result);
        }

        return grpc::Status::OK;
    }

    grpc::Status Stop(
        grpc::ServerContext* /* context */,
        const rpc::offboard::StopRequest* /* request */,
        rpc::offboard::StopResponse* response) override
    {
        auto offboard_result = _offboard.stop();

        if (response != nullptr) {
            fillResponseWithResult(response, offboard_result);
        }

        return grpc::Status::OK;
    }

    grpc::Status IsActive(
        grpc::ServerContext* /* context */,
        const rpc::offboard::IsActiveRequest* /* request */,
        rpc::offboard::IsActiveResponse* response) override
    {
        if (response != nullptr) {
            auto is_active = _offboard.is_active();
            response->set_is_active(is_active);
        }

        return grpc::Status::OK;
    }

<<<<<<< HEAD
    grpc::Status
    SetActuatorControl(grpc::ServerContext * /* context */,
                       const rpc::offboard::SetActuatorControlRequest *request,
                       rpc::offboard::SetActuatorControlResponse * /* response */) override
    {
        if (request != nullptr) {
            auto requested_actuator_control =
                translateRPCActuatorControl(request->actuator_control());
            _offboard.set_actuator_control(requested_actuator_control);
        }

        return grpc::Status::OK;
    }

    static mavsdk::Offboard::ActuatorControl
    translateRPCActuatorControl(const rpc::offboard::ActuatorControl &rpc_actuator_control)
    {
        mavsdk::Offboard::ActuatorControl actuator_control{std::numeric_limits<float>::quiet_NaN()};

        int num_groups = std::min(2, rpc_actuator_control.groups_size());

        for (int i = 0; i < num_groups; i++) {
            int num_controls = std::min(8, rpc_actuator_control.groups(i).controls_size());
            for (int j = 0; j < num_controls; j++) {
                // https://developers.google.com/protocol-buffers/docs/reference/cpp/google.protobuf.repeated_field#
                actuator_control.groups[i].controls[j] = rpc_actuator_control.groups(i).controls(j);
            }
        }

        return actuator_control;
    }

    grpc::Status SetAttitude(grpc::ServerContext * /* context */,
                             const rpc::offboard::SetAttitudeRequest *request,
                             rpc::offboard::SetAttitudeResponse * /* response */) override
=======
    grpc::Status SetAttitude(
        grpc::ServerContext* /* context */,
        const rpc::offboard::SetAttitudeRequest* request,
        rpc::offboard::SetAttitudeResponse* /* response */) override
>>>>>>> fb71673e
    {
        if (request != nullptr) {
            auto requested_attitude = translateRPCAttitude(request->attitude());
            _offboard.set_attitude(requested_attitude);
        }

        return grpc::Status::OK;
    }

    static mavsdk::Offboard::Attitude
    translateRPCAttitude(const rpc::offboard::Attitude& rpc_attitude)
    {
        mavsdk::Offboard::Attitude attitude;

        attitude.roll_deg = rpc_attitude.roll_deg();
        attitude.pitch_deg = rpc_attitude.pitch_deg();
        attitude.yaw_deg = rpc_attitude.yaw_deg();
        attitude.thrust_value = rpc_attitude.thrust_value();

        return attitude;
    }

    grpc::Status SetAttitudeRate(
        grpc::ServerContext* /* context */,
        const rpc::offboard::SetAttitudeRateRequest* request,
        rpc::offboard::SetAttitudeRateResponse* /* response */) override
    {
        if (request != nullptr) {
            auto requested_attitude_rate = translateRPCAttitudeRate(request->attitude_rate());
            _offboard.set_attitude_rate(requested_attitude_rate);
        }

        return grpc::Status::OK;
    }

    static mavsdk::Offboard::AttitudeRate
    translateRPCAttitudeRate(const rpc::offboard::AttitudeRate& rpc_attitude_rate)
    {
        mavsdk::Offboard::AttitudeRate attitude_rate;

        attitude_rate.roll_deg_s = rpc_attitude_rate.roll_deg_s();
        attitude_rate.pitch_deg_s = rpc_attitude_rate.pitch_deg_s();
        attitude_rate.yaw_deg_s = rpc_attitude_rate.yaw_deg_s();
        attitude_rate.thrust_value = rpc_attitude_rate.thrust_value();

        return attitude_rate;
    }

    grpc::Status SetPositionNed(
        grpc::ServerContext* /* context */,
        const rpc::offboard::SetPositionNedRequest* request,
        rpc::offboard::SetPositionNedResponse* /* response */) override
    {
        if (request != nullptr) {
            auto requested_position_ned_yaw =
                translateRPCPositionNEDYaw(request->position_ned_yaw());
            _offboard.set_position_ned(requested_position_ned_yaw);
        }

        return grpc::Status::OK;
    }

    static mavsdk::Offboard::PositionNEDYaw
    translateRPCPositionNEDYaw(const rpc::offboard::PositionNEDYaw& rpc_position_ned_yaw)
    {
        mavsdk::Offboard::PositionNEDYaw position_ned_yaw;

        position_ned_yaw.north_m = rpc_position_ned_yaw.north_m();
        position_ned_yaw.east_m = rpc_position_ned_yaw.east_m();
        position_ned_yaw.down_m = rpc_position_ned_yaw.down_m();
        position_ned_yaw.yaw_deg = rpc_position_ned_yaw.yaw_deg();

        return position_ned_yaw;
    }

    grpc::Status SetVelocityBody(
        grpc::ServerContext* /* context */,
        const rpc::offboard::SetVelocityBodyRequest* request,
        rpc::offboard::SetVelocityBodyResponse* /* response */) override
    {
        if (request != nullptr) {
            auto requested_velocity_body_yawspeed =
                translateRPCVelocityBodyYawspeed(request->velocity_body_yawspeed());
            _offboard.set_velocity_body(requested_velocity_body_yawspeed);
        }

        return grpc::Status::OK;
    }

    static mavsdk::Offboard::VelocityBodyYawspeed translateRPCVelocityBodyYawspeed(
        const rpc::offboard::VelocityBodyYawspeed& rpc_velocity_body_yawspeed)
    {
        mavsdk::Offboard::VelocityBodyYawspeed velocity_body_yawspeed;

        velocity_body_yawspeed.forward_m_s = rpc_velocity_body_yawspeed.forward_m_s();
        velocity_body_yawspeed.right_m_s = rpc_velocity_body_yawspeed.right_m_s();
        velocity_body_yawspeed.down_m_s = rpc_velocity_body_yawspeed.down_m_s();
        velocity_body_yawspeed.yawspeed_deg_s = rpc_velocity_body_yawspeed.yawspeed_deg_s();

        return velocity_body_yawspeed;
    }

    grpc::Status SetVelocityNed(
        grpc::ServerContext* /* context */,
        const rpc::offboard::SetVelocityNedRequest* request,
        rpc::offboard::SetVelocityNedResponse* /* response */) override
    {
        if (request != nullptr) {
            auto requested_velocity_ned_yaw =
                translateRPCVelocityNEDYaw(request->velocity_ned_yaw());
            _offboard.set_velocity_ned(requested_velocity_ned_yaw);
        }

        return grpc::Status::OK;
    }

    static mavsdk::Offboard::VelocityNEDYaw
    translateRPCVelocityNEDYaw(const rpc::offboard::VelocityNEDYaw& rpc_velocity_ned_yaw)
    {
        mavsdk::Offboard::VelocityNEDYaw velocity_ned_yaw;

        velocity_ned_yaw.north_m_s = rpc_velocity_ned_yaw.north_m_s();
        velocity_ned_yaw.east_m_s = rpc_velocity_ned_yaw.east_m_s();
        velocity_ned_yaw.down_m_s = rpc_velocity_ned_yaw.down_m_s();
        velocity_ned_yaw.yaw_deg = rpc_velocity_ned_yaw.yaw_deg();

        return velocity_ned_yaw;
    }

private:
    Offboard& _offboard;
};

} // namespace backend
} // namespace mavsdk<|MERGE_RESOLUTION|>--- conflicted
+++ resolved
@@ -63,7 +63,6 @@
         return grpc::Status::OK;
     }
 
-<<<<<<< HEAD
     grpc::Status
     SetActuatorControl(grpc::ServerContext * /* context */,
                        const rpc::offboard::SetActuatorControlRequest *request,
@@ -95,16 +94,11 @@
 
         return actuator_control;
     }
-
-    grpc::Status SetAttitude(grpc::ServerContext * /* context */,
-                             const rpc::offboard::SetAttitudeRequest *request,
-                             rpc::offboard::SetAttitudeResponse * /* response */) override
-=======
+    
     grpc::Status SetAttitude(
         grpc::ServerContext* /* context */,
         const rpc::offboard::SetAttitudeRequest* request,
         rpc::offboard::SetAttitudeResponse* /* response */) override
->>>>>>> fb71673e
     {
         if (request != nullptr) {
             auto requested_attitude = translateRPCAttitude(request->attitude());
